<?php namespace Franzose\ClosureTable\Models;

use \Illuminate\Database\Eloquent\Model as Eloquent;
use \Illuminate\Database\Eloquent\Builder as EloquentBuilder;
use \Franzose\ClosureTable\Extensions\QueryBuilder;
use \Franzose\ClosureTable\Contracts\EntityInterface;
use \Franzose\ClosureTable\Extensions\Collection;

/**
 * Basic entity class.
 *
 * Properties, listed below, are used to make the internal code cleaner.
 * However, if you named, for example, the position column to be "pos",
 * remember you can get its value either by $this->pos or $this->position.
 *
 * @property int position Alias for the current position attribute name
 * @property int parent_id Alias for the direct ancestor identifier attribute name
 * @property int real_depth Alias for the real depth attribute name
 *
 * @package Franzose\ClosureTable
 */
class Entity extends Eloquent implements EntityInterface {

    /**
     * ClosureTable model instance.
     *
     * @var ClosureTable
     */
    protected $closure = 'Franzose\ClosureTable\Models\ClosureTable';

    /**
     * Cached "previous" (i.e. before the model is moved) direct ancestor id of this model.
     *
     * @var int
     */
    protected $old_parent_id;

    /**
     * Cached "previous" (i.e. before the model is moved) model position.
     *
     * @var int
     */
    protected $old_position;

    /**
     * Cached "previous" (i.e. before the model is moved) model real depth.
     *
     * @var int
     */
    protected $old_real_depth;

    /**
     * Indicates if the model should soft delete.
     *
     * @var bool
     */
    protected $softDelete = true;

    /**
     * Indicates if the model is being moved to another ancestor.
     *
     * @var bool
     */
    protected $isMoved = false;

    /**
     * Indicates if the model should be timestamped.
     *
     * @var bool
     */
    public $timestamps = false;

    public static $debug = false;

    /**
     * Entity constructor.
     *
     * @param array $attributes
     */
    public function __construct(array $attributes = [])
    {
        $position = $this->getPositionColumn();
        $depth = $this->getRealDepthColumn();

        $this->fillable(array_merge($this->getFillable(), [$position, $depth]));

        if ( ! isset($attributes[$depth]))
        {
            $attributes[$depth] = 0;
        }

        $this->closure = new $this->closure;

        // The default class name of the closure table was not changed
        // so we define and set default closure table name automagically.
        // This can prevent useless copy paste of closure table models.
        if (get_class($this->closure) == 'Franzose\ClosureTable\Models\ClosureTable')
        {
            $table = $this->getTable() . '_closure';
            $this->closure->setTable($table);
        }

        parent::__construct($attributes);
    }

    /**
     * Gets value of the "parent id" attribute.
     *
     * @return int
     */
    public function getParentIdAttribute()
    {
        return $this->getAttributeFromArray($this->getParentIdColumn());
    }

    /**
     * Sets new parent id and caches the old one.
     *
     * @param int $value
     */
    public function setParentIdAttribute($value)
    {
        $column = $this->getParentIdColumn();

        $this->old_parent_id = $this->parent_id;
        $this->attributes[$column] = $value;
    }

    /**
     * Gets the fully qualified "parent id" column.
     *
     * @return string
     */
    public function getQualifiedParentIdColumn()
    {
        return $this->getTable() . '.' . static::PARENT_ID;
    }

    /**
     * Gets the short name of the "parent id" column.
     *
     * @return string
     */
    public function getParentIdColumn()
    {
        return static::PARENT_ID;
    }

    /**
     * Gets value of the "position" attribute.
     *
     * @return int
     */
    public function getPositionAttribute()
    {
        return $this->getAttributeFromArray($this->getPositionColumn());
    }

    /**
     * Sets new position and caches the old one.
     *
     * @param int $value
     */
    public function setPositionAttribute($value)
    {
        $this->old_position = $this->position;
        $this->attributes[$this->getPositionColumn()] = intval($value);
    }

    /**
     * Gets the fully qualified "position" column.
     *
     * @return string
     */
    public function getQualifiedPositionColumn()
    {
        return $this->getTable() . '.' . static::POSITION;
    }

    /**
     * Gets the short name of the "position" column.
     *
     * @return string
     */
    public function getPositionColumn()
    {
        return static::POSITION;
    }

    /**
     * Gets value of the "real depth" attribute.
     *
     * @return int
     */
    public function getRealDepthAttribute()
    {
        return $this->getAttributeFromArray($this->getRealDepthColumn());
    }

    /**
     * Sets value of the "real depth" attribute.
     *
     * @param int $value
     */
    public function setRealDepthAttribute($value)
    {
        $this->old_real_depth = $this->real_depth;
        $this->attributes[$this->getRealDepthColumn()] = intval($value);
    }

    /**
     * Gets the fully qualified "real depth" column.
     *
     * @return string
     */
    public function getQualifiedRealDepthColumn()
    {
        return $this->getTable() . '.' . static::REAL_DEPTH;
    }

    /**
     * Gets the short name of the "real depth" column.
     *
     * @return string
     */
    public function getRealDepthColumn()
    {
        return static::REAL_DEPTH;
    }

    /**
     * Gets the "children" relation index.
     *
     * @return string
     */
    public function getChildrenRelationIndex()
    {
        return static::CHILDREN;
    }

    /**
     * The "booting" method of the model.
     *
     * @return void
     */
    public static function boot()
    {
        parent::boot();

        // If model's parent identifier was changed,
        // the closure table rows will update automatically.
        static::saving(function($entity)
        {
            static::echo_debug(PHP_EOL.'>>>>> BEGIN SAVING >>>>>'.PHP_EOL);
            $entity->moveNode();
            static::echo_debug(PHP_EOL.'<<<<< END SAVING <<<<<'.PHP_EOL);
        });

        // When entity is created, the appropriate
        // data will be put into the closure table.
        static::created(function($entity)
        {
            static::echo_debug(PHP_EOL.'>>>>> BEGIN CREATED >>>>>'.PHP_EOL);
            $entity->old_position = $entity->position;
            $entity->insertNode();
            static::echo_debug(PHP_EOL.'<<<<< END CREATED <<<<<'.PHP_EOL);
        });

        // Everytime the model's position or depth
        // is changed, its siblings reordering will happen,
        // so they will always keep the proper order.
        static::saved(function($entity)
        {
            static::echo_debug(PHP_EOL.'>>>>> BEGIN SAVED >>>>>'.PHP_EOL);
            $entity->reorderSiblings();
            static::echo_debug(PHP_EOL.'<<<<< END SAVED <<<<<'.PHP_EOL);
        });
    }

    /**
     * Indicates whether the model is a parent.
     *
     * @return bool
     */
    public function isParent()
    {
        return $this->hasChildren();
    }

    /**
     * Indicates whether the model has no ancestors.
     *
     * @return bool
     */
    public function isRoot()
    {
        if ( ! $this->exists)
        {
            return false;
        }

        return is_null($this->parent_id);
    }

    /**
     * Retrieves direct ancestor of a model.
     *
     * @param array $columns
     * @return Entity
     */
    public function getParent(array $columns = ['*'])
    {
        return static::find($this->parent_id, $columns);
    }

    /**
     * Builds closure table join based on the given column.
     *
     * @param string $column
     * @param bool $withSelf
     * @return QueryBuilder
     */
    protected function joinClosureBy($column, $withSelf = false)
    {
        $primary    = $this->getQualifiedKeyName();
        $closure    = $this->closure->getTable();
        $ancestor   = $this->closure->getQualifiedAncestorColumn();
        $descendant = $this->closure->getQualifiedDescendantColumn();

        switch($column)
        {
            case 'ancestor':
                $query = $this->join($closure, $ancestor, '=', $primary)
                    ->where($descendant, '=', $this->getKey());
                break;

            case 'descendant':
                $query = $this->join($closure, $descendant, '=', $primary)
                    ->where($ancestor, '=', $this->getKey());
                break;
        }

        $depthOperator = ($withSelf === true ? '>=' : '>');

        $query->where($this->closure->getQualifiedDepthColumn(), $depthOperator, 0);

        return $query;
    }

    /**
     * Builds closure table "where in" query on the given column.
     *
     * @param string $column
     * @param bool $withSelf
     * @return QueryBuilder
     */
    protected function subqueryClosureBy($column, $withSelf = false)
    {
        $self = $this;

        return $this->whereIn($this->getQualifiedKeyName(), function($qb) use($self, $column, $withSelf)
        {
            switch($column)
            {
                case 'ancestor':
                    $selectedColumn = $self->closure->getAncestorColumn();
                    $whereColumn = $self->closure->getDescendantColumn();
                    break;

                case 'descendant':
                    $selectedColumn = $self->closure->getDescendantColumn();
                    $whereColumn = $self->closure->getAncestorColumn();
                    break;
            }

            $depthOperator = ($withSelf === true ? '>=' : '>');

            return $qb->select($selectedColumn)
                ->from($self->closure->getTable())
                ->where($whereColumn, '=', $self->getKey())
                ->where($self->closure->getDepthColumn(), $depthOperator, 0);
        });
    }

    /**
     * Retrieves all ancestors of a model.
     *
     * @param array $columns
     * @return Collection
     */
    public function getAncestors(array $columns = ['*'])
    {
        return $this->joinClosureBy('ancestor')->get($columns);
    }

    /**
     * Retrieves ancestors applying given conditions.
     *
     * @param mixed $column
     * @param mixed $operator
     * @param mixed $value
     * @param array $columns
     * @return Collection
     */
    public function getAncestorsWhere($column, $operator = null, $value = null, array $columns = ['*'])
    {
        return $this->joinClosureBy('ancestor')->where($column, $operator, $value)->get($columns);
    }

    /**
     * Returns a number of model's ancestors.
     *
     * @return int
     */
    public function countAncestors()
    {
        return $this->joinClosureBy('ancestor')->count();
    }

    /**
     * Indicates whether a model has ancestors.
     *
     * @return bool
     */
    public function hasAncestors()
    {
        return !!$this->countAncestors();
    }

    /**
     * Retrieves all descendants of a model.
     *
     * @param array $columns
     * @return \Franzose\ClosureTable\Extensions\Collection
     */
    public function getDescendants(array $columns = ['*'])
    {
        return $this->joinClosureBy('descendant')->get($columns);
    }

    /**
     * Retrieves descendants applying given conditions.
     *
     * @param mixed $column
     * @param mixed $operator
     * @param mixed $value
     * @param array $columns
     * @return Collection
     */
    public function getDescendantsWhere($column, $operator = null, $value = null, array $columns = ['*'])
    {
        return $this->joinClosureBy('descendant')->where($column, $operator, $value)->get($columns);
    }

    /**
     * Returns a number of model's descendants.
     *
     * @return int
     */
    public function countDescendants()
    {
        return $this->joinClosureBy('descendant')->count();
    }

    /**
     * Indicates whether a model has descendants.
     *
     * @return bool
     */
    public function hasDescendants()
    {
        return !!$this->countDescendants();
    }

    /**
     * Shorthand of the children query part.
     *
     * @param array|int|null $position
     * @param string $order
     * @return QueryBuilder
     */
    protected function children($position = null, $order = 'asc')
    {
        /**
         * @var QueryBuilder $query
         */
        $query = $this->where($this->getParentIdColumn(), '=', (int)$this->getKey());

        if ( ! is_null($position))
        {
            if (is_array($position))
            {
                $query->buildWherePosition($this->getPositionColumn(), $position);
            }
            else
            {
                if ($position === static::QUERY_LAST)
                {
                    $query->orderBy($this->getPositionColumn(), 'desc');
                }
                else
                {
                    $query->where($this->getPositionColumn(), '=', $position);
                }
            }
        }

        if ($position !== static::QUERY_LAST)
        {
            $query->orderBy($this->getPositionColumn(), $order);
        }

        return $query;
    }

    /**
     * Retrieves all children of a model.
     *
     * @param array $columns
     * @return \Franzose\ClosureTable\Extensions\Collection
     */
    public function getChildren(array $columns = ['*'])
    {
        if ($this->hasChildrenRelation())
        {
            $result = $this->getRelation($this->getChildrenRelationIndex());
        }
        else
        {
            $result = $this->children()->get($columns);
        }

        return $result;
    }

    /**
     * Returns a number of model's children.
     *
     * @return int
     */
    public function countChildren()
    {
        if ($this->hasChildrenRelation())
        {
            $result = $this->getRelation($this->getChildrenRelationIndex())->count();
        }
        else
        {
            $result = $this->children()->count();
        }

        return $result;
    }

    /**
     *  Indicates whether a model has children.
     *
     * @return bool
     */
    public function hasChildren()
    {
        return !!$this->countChildren();
    }

    /**
     * Indicates whether a model has children as a relation.
     *
     * @return bool
     */
    public function hasChildrenRelation()
    {
        return array_key_exists($this->getChildrenRelationIndex(), $this->getRelations());
    }

    /**
     * Pushes a new item to a relation.
     *
     * @param $relation
     * @param $value
     * @return $this
     */
    public function appendRelation($relation, $value)
    {
        if ( ! array_key_exists($relation, $this->getRelations()))
        {
            $this->setRelation($relation, new Collection([$value]));
        }
        else
        {
            $this->getRelation($relation)->add($value);
        }

        return $this;
    }

    /**
     * Retrieves a child with given position.
     *
     * @param $position
     * @param array $columns
     * @return Entity
     */
    public function getChildAt($position, array $columns = ['*'])
    {
        if ($this->hasChildrenRelation())
        {
            $result = $this->getRelation($this->getChildrenRelationIndex())->get($position);
        }
        else
        {
            $result = $this->children($position)->first($columns);
        }

        return $result;
    }

    /**
     * Retrieves the first child.
     *
     * @param array $columns
     * @return Entity
     */
    public function getFirstChild(array $columns = ['*'])
    {
        return $this->getChildAt(0, $columns);
    }

    /**
     * Retrieves the last child.
     *
     * @param array $columns
     * @return Entity
     */
    public function getLastChild(array $columns = ['*'])
    {
        if ($this->hasChildrenRelation())
        {
            $result = $this->getRelation($this->getChildrenRelationIndex())->last();
        }
        else
        {
            $result = $this->children(static::QUERY_LAST)->first($columns);
        }

        return $result;
    }

    /**
     * Retrieves children within given positions range.
     *
     * @param int $from
     * @param int $to
     * @param array $columns
     * @return Collection
     */
    public function getChildrenRange($from, $to = null, array $columns = ['*'])
    {
        return $this->children([$from, $to])->get($columns);
    }

    /**
     * Gets last child position.
     *
     * @return int
     */
    protected function getLastChildPosition()
    {
        $lastChild = $this->getLastChild([$this->getPositionColumn()]);

        return (is_null($lastChild) ? 0 : $lastChild->position);
    }

    /**
     * Appends a child to the model.
     *
     * @param EntityInterface $child
     * @param int $position
     * @return $this
     */
    public function addChild(EntityInterface $child, $position = null)
    {
        if ($this->exists)
        {
            if (is_null($position))
            {
                $position = $this->getNextAfterLastPosition($this->getKey());
            }

            $child->moveTo($position, $this);
        }

        return $this;
    }

    /**
     * Appends a collection of children to the model.
     *
     * @param array $children
     * @return $this
     * @throws \InvalidArgumentException
     */
    public function addChildren(array $children)
    {
        if ($this->exists)
        {
            \DB::transaction(function() use($children)
            {
                $lastChildPosition = $this->getLastChildPosition();

                foreach($children as $child)
                {
                    if ( ! $child instanceof EntityInterface)
                    {
                        if (isset($child['id']))
                        {
                            unset($child['id']);
                        }

                        $child = new static($child);
                    }

                    $this->addChild($child, $lastChildPosition);
                    $lastChildPosition++;
                }
            });
        }

        return $this;
    }

    /**
     * Removes a model's child with given position.
     *
     * @param int $position
     * @param bool $forceDelete
     * @return $this
     */
    public function removeChild($position = null, $forceDelete = false)
    {
        if ($this->exists)
        {
            $action = ($forceDelete === true ? 'forceDelete' : 'delete');
            $this->children($position)->$action();
        }

        return $this;
    }

    /**
     * Removes model's children within a range of positions.
     *
     * @param int $from
     * @param int $to
     * @param bool $forceDelete
     * @return $this
     * @throws \InvalidArgumentException
     */
    public function removeChildren($from, $to = null, $forceDelete = false)
    {
        if ( ! is_numeric($from) || ( ! is_null($to) && ! is_numeric($to)))
        {
            throw new \InvalidArgumentException('`from` and `to` are the position boundaries. They must be of type int.');
        }

        if ($this->exists)
        {
            $action = ($forceDelete === true ? 'forceDelete' : 'delete');

            $this->children([$from, $to])->$action();
        }

        return $this;
    }

    /**
     * Builds a part of the siblings query.
     *
     * @param string|int|array $direction
     * @param int|bool $parentId
     * @param string $order
     * @return QueryBuilder
     */
    protected function siblings($direction = '', $parentId = false, $order = 'asc')
    {
        $parentId = ($parentId === false ? $this->parent_id : $parentId);

        /**
         * @var QueryBuilder $query
         */
        $query = $this->where($this->getParentIdColumn(), '=', $parentId);

        $column = $this->getPositionColumn();

        switch($direction)
        {
            case static::QUERY_ALL:
                $query->where($column, '<>', $this->position)->orderBy($column, $order);
                break;

            case static::QUERY_PREV_ALL:
                $query->where($column, '<', $this->position)->orderBy($column, $order);
                break;

            case static::QUERY_PREV_ONE:
                $query->where($column, '=', $this->position-1);
                break;

            case static::QUERY_NEXT_ALL:
                $query->where($column, '>', $this->position)->orderBy($column, $order);
                break;

            case static::QUERY_NEXT_ONE:
                $query->where($column, '=', $this->position+1);
                break;

            case static::QUERY_NEIGHBORS:
                $query->whereIn($column, [$this->position-1, $this->position+1]);
                break;

            case static::QUERY_LAST:
                $query->orderBy($column, 'desc');
                break;
        }

        if (is_int($direction))
        {
            $query->where($column, '=', $direction);
        }
        else if (is_array($direction))
        {
            $query->buildWherePosition($this->getPositionColumn(), $direction);
        }

        return $query;
    }

    /**
     * Retrives all siblings of a model.
     *
     * @param array $columns
     * @return \Franzose\ClosureTable\Extensions\Collection
     */
    public function getSiblings(array $columns = ['*'])
    {
        return $this->siblings(static::QUERY_ALL)->get($columns);
    }

    /**
     * Returns number of model's siblings.
     *
     * @return int
     */
    public function countSiblings()
    {
        return $this->siblings(static::QUERY_ALL)->count();
    }

    /**
     * Indicates whether a model has siblings.
     *
     * @return bool
     */
    public function hasSiblings()
    {
        return !!$this->countSiblings();
    }

    /**
     * Retrieves neighbors (immediate previous and immmediate next models) of a model.
     *
     * @param array $columns
     * @return \Franzose\ClosureTable\Extensions\Collection
     */
    public function getNeighbors(array $columns = ['*'])
    {
        return $this->siblings(static::QUERY_NEIGHBORS)->get($columns);
    }

    /**
     * Retrieves a model's sibling with given position.
     *
     * @param int $position
     * @param array $columns
     * @return Entity
     */
    public function getSiblingAt($position, array $columns = ['*'])
    {
        return $this->siblings($position)->first($columns);
    }

    /**
     * Retrieves the first model's sibling.
     *
     * @param array $columns
     * @return Entity
     */
    public function getFirstSibling(array $columns = ['*'])
    {
        return $this->getSiblingAt(0, $columns);
    }

    /**
     * Retrieves the last model's sibling.
     *
     * @param array $columns
     * @return Entity
     */
    public function getLastSibling(array $columns = ['*'])
    {
        return $this->siblings(static::QUERY_LAST)->first($columns);
    }

    /**
     * Retrieves immediate previous sibling of a model.
     *
     * @param array $columns
     * @return Entity
     */
    public function getPrevSibling(array $columns = ['*'])
    {
        return $this->siblings(static::QUERY_PREV_ONE)->first($columns);
    }

    /**
     * Retrieves all previous siblings of a model.
     *
     * @param array $columns
     * @return \Franzose\ClosureTable\Extensions\Collection
     */
    public function getPrevSiblings(array $columns = ['*'])
    {
        return $this->siblings(static::QUERY_PREV_ALL)->get($columns);
    }

    /**
     * Returns number of previous siblings of a model.
     *
     * @return int
     */
    public function countPrevSiblings()
    {
        return $this->siblings(static::QUERY_PREV_ALL)->count();
    }

    /**
     * Indicates whether a model has previous siblings.
     *
     * @return bool
     */
    public function hasPrevSiblings()
    {
        return !!$this->countPrevSiblings();
    }

    /**
     * Retrieves immediate next sibling of a model.
     *
     * @param array $columns
     * @return Entity
     */
    public function getNextSibling(array $columns = ['*'])
    {
        return $this->siblings(static::QUERY_NEXT_ONE)->first($columns);
    }

    /**
     * Retrieves all next siblings of a model.
     *
     * @param array $columns
     * @return \Franzose\ClosureTable\Extensions\Collection
     */
    public function getNextSiblings(array $columns = ['*'])
    {
        return $this->siblings(static::QUERY_NEXT_ALL)->get($columns);
    }

    /**
     * Returns number of next siblings of a model.
     *
     * @return int
     */
    public function countNextSiblings()
    {
        return $this->siblings(static::QUERY_NEXT_ALL)->count();
    }

    /**
     * Indicates whether a model has next siblings.
     *
     * @return bool
     */
    public function hasNextSiblings()
    {
        return !!$this->countNextSiblings();
    }

    /**
     * Retrieves siblings within given positions range.
     *
     * @param int $from
     * @param int $to
     * @param array $columns
     * @return Collection
     */
    public function getSiblingsRange($from, $to = null, array $columns = ['*'])
    {
        return $this->siblings([$from, $to])->get($columns);
    }

    /**
     * Appends a sibling within the current depth.
     *
     * @param EntityInterface $sibling
     * @param int|null $position
     * @return $this
     */
    public function addSibling(EntityInterface $sibling, $position = null)
    {
        if ($this->exists)
        {
            if (is_null($position))
            {
                $position = $this->getNextAfterLastPosition();
            }

            $sibling->moveTo($position, $this->parent_id);
        }

        return $this;
    }

    /**
     * Appends multiple siblings within the current depth.
     *
     * @param array $siblings
     * @param int|null $from
     * @return $this
     */
    public function addSiblings(array $siblings, $from = null)
    {
        if ($this->exists)
        {
            if (is_null($from))
            {
                $from = $this->getNextAfterLastPosition();
            }

            $parent = $this->getParent();
            /**
             * @var Entity $sibling
             */
            foreach($siblings as $sibling)
            {
                $sibling->moveTo($from, $parent);
                $from++;
            }
        }

        return $this;
    }

    /**
     * Retrieves root (with no ancestors) models.
     *
     * @param array $columns
     * @return \Franzose\ClosureTable\Extensions\Collection
     */
    public static function getRoots(array $columns = ['*'])
    {
        /**
         * @var Entity $instance
         */
        $instance = new static;

        return $instance->whereNull($instance->getParentIdColumn())->get($columns);
    }

    /**
     * Makes model a root with given position.
     *
     * @param int $position
     * @return $this
     */
    public function makeRoot($position)
    {
        return $this->moveTo($position, null);
    }

    /**
     * Adds "parent id" column to columns list for proper tree querying.
     *
     * @param array $columns
     * @return array
     */
    protected function prepareTreeQueryColumns(array $columns)
    {
        return ($columns === ['*'] ? $columns : array_merge($columns, [$this->getParentIdColumn()]));
    }

    /**
     * Retrieves entire tree.
     *
     * @param array $columns
     * @return \Franzose\ClosureTable\Extensions\Collection
     */
    public static function getTree(array $columns = ['*'])
    {
        /**
         * @var Entity $instance
         */
        $instance = new static;

        return $instance->get($instance->prepareTreeQueryColumns($columns))->toTree();
    }

    /**
     * Retrieves tree by condition.
     *
     * @param mixed $column
     * @param mixed $operator
     * @param mixed $value
     * @param array $columns
     * @return \Franzose\ClosureTable\Extensions\Collection
     */
    public static function getTreeWhere($column, $operator = null, $value = null, array $columns = ['*'])
    {
        /**
         * @var Entity $instance
         */
        $instance = new static;
        $columns = $instance->prepareTreeQueryColumns($columns);

        return $instance->where($column, $operator, $value)->get($columns)->toTree();
    }

    /**
     * Saves models from the given attributes array.
     *
     * @param array $tree
     * @return \Franzose\ClosureTable\Extensions\Collection
     */
    public static function createFromArray(array $tree, EntityInterface $parent = null)
    {
        $childrenRelationIndex = with(new static)->getChildrenRelationIndex();
        $entities = [];

        foreach($tree as $item)
        {
            $children = array_pull($item, $childrenRelationIndex);

            /**
             * @var Entity $entity
             */
            $entity = new static($item);
            $entity->parent_id = $parent ? $parent->getKey() : null;
            $entity->save();

            if ( ! is_null($children))
            {
                $children = static::createFromArray($children, $entity);
                $entity->setRelation($childrenRelationIndex, $children);
                $entity->addChildren($children->all());
            }

            $entities[] = $entity;
        }

        return new Collection($entities);
    }

    /**
     * Makes the model a child or a root with given position.
     *
     * @param int $position
     * @param EntityInterface|int $ancestor
     * @return Entity
     * @throws \InvalidArgumentException
     */
    public function moveTo($position, $ancestor = null)
    {
        $parentId = ( ! $ancestor instanceof EntityInterface ? $ancestor : $ancestor->getKey());

        if ($this->parent_id == $parentId && ! is_null($this->parent_id))
        {
            return $this;
        }

        if ($this->getKey() == $parentId)
        {
            throw new \InvalidArgumentException('Target entity is equal to the sender.');
        }

        $this->parent_id  = $parentId;
        $this->position   = $position;
        $this->real_depth = $this->getNewRealDepth($ancestor);

        $this->isMoved = true;

        $this->save();

        $this->isMoved = false;

        return $this;
    }

    /**
     * Gets real depth of the new ancestor of the model.
     *
     * @param Entity|int|null $ancestor
     * @return int
     */
    protected function getNewRealDepth($ancestor)
    {
        if ( ! $ancestor instanceof EntityInterface)
        {
            if (is_null($ancestor))
            {
                return 0;
            }
            else
            {
                return static::find($ancestor)->real_depth+1;
            }
        }
        else
        {
            return $ancestor->real_depth+1;
        }
    }

    /**
     * Perform a model insert operation.
     *
     * @param  EloquentBuilder  $query
     * @return bool
     */
    protected function performInsert(EloquentBuilder $query)
    {
        if ($this->isMoved === false)
        {
            $this->position = $this->getNextAfterLastPosition();
        }

        return parent::performInsert($query);
    }

    /**
     * Perform a model insert operation.
     *
     * @param  \Illuminate\Database\Eloquent\Builder  $query
     * @return bool
     */
    protected function performUpdate(EloquentBuilder $query)
    {
        if (parent::performUpdate($query))
        {
            if ($this->real_depth != $this->old_real_depth && $this->isMoved === true)
            {
                $action = ($this->real_depth > $this->old_real_depth ? 'increment' : 'decrement');
                $amount = abs($this->real_depth - $this->old_real_depth);

                $this->subqueryClosureBy('descendant')->$action($this->getRealDepthColumn(), $amount);
            }

            return true;
        }

        return false;
    }

    /**
     * Gets the next sibling position after the last one at the given ancestor.
     *
     * @param int|bool $parentId
     * @return int
     */
    public function getNextAfterLastPosition($parentId = false)
    {
        $positionColumn = $this->getPositionColumn();
        $parentIdColumn = $this->getParentIdColumn();

        $parentId = ($parentId === false ? $this->parent_id : $parentId);

        $entity = $this->select($positionColumn)
            ->where($parentIdColumn, '=', $parentId)
            ->orderBy($positionColumn, 'desc')
            ->first();

        if (is_null($entity))
        {
            $result = 0;
        }
        else
        {
            $result = $entity->position+1;
        }

        return $result;
    }

    /**
     * Reorders model's siblings when one is moved to another position or ancestor.
     *
     * @param bool $parentIdChanged
     * @return void
     */
    protected function reorderSiblings($parentIdChanged = false)
    {
        list($range, $action) = $this->setupReordering($parentIdChanged);

        $positionColumn = $this->getPositionColumn();

        // As the method called twice (before moving and after moving),
        // first we gather "old" siblings by the old parent id value of the model.
        if ($parentIdChanged === true)
        {
            $query = $this->siblings(false, $this->old_parent_id);
        }
        else
        {
            $query = $this->siblings();
        }

<<<<<<< HEAD
            if($action) {
                $query->buildWherePosition($positionColumn, $range)
                    ->where($this->getKeyName(), '<>', $this->getKey())
                    ->$action($positionColumn);
            }
=======
        if ($action)
        {
            $query->buildWherePosition($positionColumn, $range)
                ->where($this->getKeyName(), '<>', $this->getKey())
                ->$action($positionColumn);
>>>>>>> 101dea9e
        }
    }

    /**
     * Setups model's siblings reordering.
     *
     * Actually, the method determines siblings that will be reordered
     * by creating range of theirs positions and determining the action
     * that will be used in reordering ('increment' or 'decrement').
     *
     * @param bool $parentIdChanged
     * @return array
     */
    protected function setupReordering($parentIdChanged)
    {
        $range = $action = null;
        // If the model's parent was changed, firstly we decrement
        // positions of the 'old' next siblings of the model.
        if ($parentIdChanged === true)
        {
            $range  = $this->old_position;
            $action = 'decrement';
        }
        else
        {
            // Reordering within the same ancestor
            if ($this->old_parent_id == $this->parent_id)
            {
                if ($this->position > $this->old_position)
                {
                    $range = [$this->old_position, $this->position];
                    $action = 'decrement';
                }
                else if ($this->position < $this->old_position)
                {
                    $range = [$this->position, $this->old_position];
                    $action = 'increment';
                }
            }
            // Ancestor has changed
            else
            {
                $range = $this->position;
                $action = 'increment';
            }
        }

        if ( ! is_array($range))
        {
            $range = [$range, null];
        }

        return [$range, $action];
    }

    /**
     * Inserts new node to closure table.
     *
     * @return void
     */
    protected function insertNode()
    {
        $descendant = $this->getKey();
        $ancestor = (isset($this->parent_id) ? $this->parent_id : $descendant);

        $this->closure->insertNode($ancestor, $descendant);
    }

    /**
     * Moves node to another ancestor.
     *
     * @return void
     */
    protected function moveNode()
    {
        if ($this->exists)
        {
            if (is_null($this->closure->ancestor))
            {
                $primaryKey = $this->getKey();
                $this->closure->ancestor = $primaryKey;
                $this->closure->descendant = $primaryKey;
                $this->closure->depth = 0;
            }

            if ($this->parent_id != $this->old_parent_id)
            {
                $this->reorderSiblings(true);
            }

            $this->closure->moveNodeTo($this->parent_id);
        }
    }

    /**
     * Deletes a subtree from database.
     *
     * @param bool $withSelf
     * @param bool $forceDelete
     * @return bool
     */
    public function deleteSubtree($withSelf = false, $forceDelete = false)
    {
        $action = ($forceDelete === true ? 'forceDelete' : 'delete');

        return $this->subqueryClosureBy('descendant', $withSelf)->$action();
    }

    /**
     * Create a new Eloquent Collection instance.
     *
     * @param  array  $models
     * @return \Illuminate\Database\Eloquent\Collection
     */
    public function newCollection(array $models = array())
    {
        return new Collection($models);
    }

    /**
     * Get a new query builder instance for the connection.
     *
     * @return QueryBuilder
     */
    protected function newBaseQueryBuilder()
    {
        $conn = $this->getConnection();
        $grammar = $conn->getQueryGrammar();

        return new QueryBuilder($conn, $grammar, $conn->getPostProcessor());
    }

    private static function echo_debug($string)
    {
        if (static::$debug)
        {
            echo $string;
        }
    }
}<|MERGE_RESOLUTION|>--- conflicted
+++ resolved
@@ -1321,19 +1321,11 @@
             $query = $this->siblings();
         }
 
-<<<<<<< HEAD
-            if($action) {
-                $query->buildWherePosition($positionColumn, $range)
-                    ->where($this->getKeyName(), '<>', $this->getKey())
-                    ->$action($positionColumn);
-            }
-=======
         if ($action)
         {
             $query->buildWherePosition($positionColumn, $range)
                 ->where($this->getKeyName(), '<>', $this->getKey())
                 ->$action($positionColumn);
->>>>>>> 101dea9e
         }
     }
 
